.env
__pycache__
<<<<<<< HEAD
venv
=======
venv
.DS_store
>>>>>>> 1244efbd
<|MERGE_RESOLUTION|>--- conflicted
+++ resolved
@@ -1,8 +1,4 @@
 .env
-__pycache__
-<<<<<<< HEAD
+.DS_Store
 venv
-=======
-venv
-.DS_store
->>>>>>> 1244efbd
+__pycache__